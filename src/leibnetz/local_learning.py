# %%
import logging
from abc import ABC, abstractmethod
import torch

from leibnetz import LeibNet


class LearningRule(ABC):
    name: str = "LearningRule"
    requires_grad: bool = False

    def __init__(self):
        self.logger = logging.getLogger(__name__ + "." + self.__class__.__name__)

    def init_layers(self, layer):
        pass

    def __str__(self):
        return self.__class__.__name__

    @abstractmethod
    def update(self, module, args, kwargs, output):
        pass


class GeometricConsistencyRule(LearningRule):
    """
    Implements a geometric consistency local learning rule per module. Only implemented for convolutional layers.
    """

    name: str = "GeometricConsistencyRule"
    requires_grad: bool = True

    def __init__(
        self,
        learning_rate=0.1,
        optimizer="RAdam",
        optimizer_kwargs={},
    ):
        super().__init__()
        self.learning_rate = learning_rate
        self.optimizer = optimizer
        self.optimizer_kwargs = optimizer_kwargs

    def __str__(self):
        return f"GeometricConsistencyRule(learning_rate={self.learning_rate}, optimizer={self.optimizer}, optimizer_kwargs={self.optimizer_kwargs})"

    def init_layers(self, layer):
        if hasattr(layer, "weight"):
            layer.weight.data.normal_(mean=0.0, std=1.0)

    def update(self, module, args, kwargs, output):
        if not module.training:
            return None
        if not hasattr(module, "kernel_size"):
            # Only implemented for convolutional layers
            return None
        if not args or len(args) == 0:
            return None
        module.zero_grad()
        if not hasattr(module, "optimizer"):
            optimizer = getattr(torch.optim, self.optimizer)
            setattr(
                module,
                "optimizer",
                optimizer(
                    [module.weight], lr=self.learning_rate, **self.optimizer_kwargs
                ),
            )
        with torch.no_grad():
            inputs = args[0]
            ndims = len(module.kernel_size)
            # Randomly permute the input tensor in the spatial dimensions
            non_spatial_dims = len(inputs.shape) - ndims
            dim_permutations = torch.randperm(ndims) + non_spatial_dims
            dim_permutations = list(range(non_spatial_dims)) + dim_permutations.tolist()
            perm_outputs = output.permute(*dim_permutations)
            perm_inputs = inputs.permute(*dim_permutations)
            outputs_of_perm_inputs = module.forward(perm_inputs)
        loss = torch.nn.functional.mse_loss(outputs_of_perm_inputs, perm_outputs)
        loss.backward()
        module.optimizer.step()
        # TODO: Weights are exploding, need to normalize or regularize them


class HebbsRule(LearningRule):
    name: str = "HebbsRule"
    requires_grad: bool = False

    def __init__(self, learning_rate=0.1, normalize_kwargs={"dim": 0}):
        super().__init__()
        self.learning_rate = learning_rate
        self.normalize_kwargs = normalize_kwargs
        if normalize_kwargs is not None:
            self.normalize_fcn = lambda x: torch.nn.functional.normalize(
                x, **normalize_kwargs
            )
        else:
            self.normalize_fcn = lambda x: x

    def __str__(self):
        return f"HebbsRule(learning_rate={self.learning_rate}, normalize_kwargs={self.normalize_kwargs})"

    def init_layers(self, layer):
        if hasattr(layer, "weight"):
            layer.weight.data.normal_(mean=0.0, std=1.0)

    @torch.no_grad()
    def update(self, module, args, kwargs, output):
        if not module.training:
            return None
        if not args or len(args) == 0 or output is None:
            return None
        inputs = args[0]
        if hasattr(module, "kernel_size") and isinstance(
            module.kernel_size, (list, tuple)
        ):
            ndims = len(module.kernel_size)
            # Extract patches for convolutional layers
            X = extract_kernel_patches(
                inputs,
                module.in_channels,
                module.kernel_size,
                module.stride,
                module.dilation,
            )  # = c1 x 3 x 3 x N
            Y = extract_image_patches(output, module.out_channels, ndims).T  # = N x c2
            d_W = X @ Y  # = c1 x 3 x 3 x 3 x c2
            if ndims == 2:
                d_W = d_W.permute(3, 0, 1, 2)
            if ndims == 3:
                d_W = d_W.permute(4, 0, 1, 2, 3)
            elif ndims == 4:
                d_W = d_W.permute(5, 0, 1, 2, 3, 4)

            d_W = self.normalize_fcn(d_W)
            module.weight.data += d_W * self.learning_rate
        else:
            # Linear or non-conv layers
            # d_W = Y*X
            Y = output
            X = inputs
            d_W = Y.t() @ X
            d_W = self.normalize_fcn(d_W)
            module.weight.data += self.learning_rate * d_W
        return None


class KrotovsRule(LearningRule):
    """Krotov-Hopfield Hebbian learning rule fast implementation.
    Original source: https://github.com/DimaKrotov/Biological_Learning

    Args:
        precision: Numerical precision of the weight updates.
        delta: Anti-hebbian learning strength.
        norm: Lebesgue norm of the weights.
        k_ratio: Ranking parameter
    """

    name: str = "KrotovsRule"
    requires_grad: bool = False

    def __init__(
        self,
        learning_rate: float = 0.1,
        k_ratio: float = 0.5,
        delta: float = 0.4,
        norm: int = 2,
        normalize_kwargs: dict | None = {"dim": 0},
        precision: float = 1e-30,
    ):
        super().__init__()
        self.learning_rate = learning_rate
        assert k_ratio <= 1, "k_ratio should be smaller or equal to 1"
        self.k_ratio = k_ratio
        self.delta = delta
        self.norm = norm
        self.normalize_kwargs = normalize_kwargs
        if normalize_kwargs is not None:
            self.normalize_fcn = lambda x: torch.nn.functional.normalize(
                x, **normalize_kwargs
            )
        else:
            self.normalize_fcn = lambda x: x
        self.precision = precision

    def __str__(self):
        return f"KrotovsRule(k_ratio={self.k_ratio}, delta={self.delta}, norm={self.norm}, normalize_kwargs={self.normalize_kwargs})"

    def init_layers(self, layer):
        if hasattr(layer, "weight"):
            layer.weight.data.normal_(mean=0.0, std=1.0)

    @torch.no_grad()
    def update(self, module, args, kwargs, output):
<<<<<<< HEAD
        pass
        # if module.training:
        #     with torch.no_grad():
        #         inputs = args[0]
        #         N = inputs.shape[0]
        #         weights = module.weight
        #         num_hidden_units = weights.shape[0]
        #         k = int(self.k_ratio * num_hidden_units)
        #         if hasattr(module, "kernel_size"):
        #             ndims = len(module.kernel_size)

        #             # Extract patches for convolutional layers
        #             X = extract_kernel_patches(
        #                 inputs,
        #                 module.in_channels,
        #                 module.kernel_size,
        #                 module.stride,
        #                 module.dilation,
        #             )  # = c1 x 3 x 3 x 3 x N

        #             input_size = X.shape[-1]

        #             # Calculate overlap for each hidden unit and input sample
        #             tot_input = torch.tensordot(
        #                 torch.sign(weights) * torch.abs(weights) ** (self.norm - 1), X
        #             )

        #             # Get the top k activations for each input sample (hidden units ranked per input sample)
        #             _, indices = torch.topk(tot_input, k=k, dim=0)

        #             # Apply the activation function for each input sample
=======
        if not module.training or not args or len(args) == 0:
            return None
        inputs = args[0]
        batch_size = inputs.shape[0]
        weights = module.weight

        if hasattr(module, "kernel_size"):
            # Convolutional layers
            return self._update_conv_layer(module, inputs, output, batch_size)
        else:
            # Linear layers
            return self._update_linear_layer(module, inputs, output, batch_size)

    def _update_conv_layer(self, module, inputs, output, batch_size):
        """Update weights for convolutional layers using Krotov-Hopfield rule."""
        ndims = len(module.kernel_size)

        # Extract patches for convolutional layers
        X = extract_kernel_patches(
            inputs,
            module.in_channels,
            module.kernel_size,
            module.stride,
            module.dilation,
        )  # Shape: c_in x k1 x k2 x ... x N_patches

        # Flatten kernel dimensions for easier computation
        kernel_size_prod = torch.prod(torch.tensor(module.kernel_size)).item()
        X_flat = X.view(
            module.in_channels * kernel_size_prod, -1
        )  # (c_in * k_size, N_patches)

        # Flatten weights to match
        W_flat = module.weight.view(
            module.out_channels, -1
        )  # (out_channels, c_in * k_size)

        # Apply Krotov-Hopfield learning rule
        d_W_flat = self._krotov_update(W_flat, X_flat)

        # Reshape back to original weight shape
        d_W = d_W_flat.view_as(module.weight)

        # Apply weight update
        d_W = self.normalize_fcn(d_W)
        module.weight.data += d_W * self.learning_rate

        return None

    def _update_linear_layer(self, module, inputs, output, batch_size):
        """Update weights for linear layers using Krotov-Hopfield rule."""
        # For linear layers, inputs shape: (batch_size, in_features)
        # Weights shape: (out_features, in_features)

        X = inputs.T  # (in_features, batch_size)
        W = module.weight  # (out_features, in_features)

        # Apply Krotov-Hopfield learning rule
        d_W = self._krotov_update(W, X)

        # Apply weight update
        d_W = self.normalize_fcn(d_W)
        module.weight.data += d_W * self.learning_rate

        return None

    def _krotov_update(self, weights, inputs):
        """
        Core Krotov-Hopfield learning rule implementation.

        Args:
            weights: (num_units, input_dim) weight matrix
            inputs: (input_dim, num_samples) input matrix

        Returns:
            d_W: Weight updates of same shape as weights
        """
        num_units = weights.shape[0]
        input_dim = weights.shape[1]
        num_samples = inputs.shape[1]

        # Calculate k (number of active units)
        k = max(1, int(self.k_ratio * num_units))

        # Calculate overlaps between weights and inputs
        # weights: (num_units, input_dim), inputs: (input_dim, num_samples)
        # overlaps: (num_units, num_samples)
        if self.norm == 2:
            # L2 norm case (most common)
            overlaps = weights @ inputs  # (num_units, num_samples)
        else:
            # General Lp norm case
            weight_norms = torch.sign(weights) * torch.abs(weights) ** (self.norm - 1)
            overlaps = weight_norms @ inputs

        # Initialize weight updates
        d_W = torch.zeros_like(weights)

        # Process each sample independently
        for sample_idx in range(num_samples):
            sample_input = inputs[:, sample_idx]  # (input_dim,)
            sample_overlaps = overlaps[:, sample_idx]  # (num_units,)

            # Find top-k active units for this sample
            _, top_k_indices = torch.topk(sample_overlaps, k)

            # Create activation pattern
            activations = torch.zeros(num_units, device=weights.device)

            # Set activations for top-k units
            for i, unit_idx in enumerate(top_k_indices):
                if i == 0:
                    # Winner (most active unit) gets positive activation
                    activations[unit_idx] = 1.0
                elif i == k - 1:
                    # Last active unit gets anti-Hebbian activation
                    activations[unit_idx] = -self.delta
                # Other units remain at 0

            # Apply learning rule: d_W = activations * input - activations * weights * activation_strength
            for unit_idx in range(num_units):
                if activations[unit_idx] != 0:
                    activation = activations[unit_idx]
                    current_weight = weights[unit_idx, :]

                    # Hebbian term: activation * input
                    hebbian_term = activation * sample_input

                    # Anti-Hebbian term: activation * current_weight * overlap
                    overlap_strength = sample_overlaps[unit_idx]
                    anti_hebbian_term = activation * overlap_strength * current_weight

                    # Combine terms
                    unit_update = hebbian_term - anti_hebbian_term

                    # Accumulate update (average over samples)
                    d_W[unit_idx, :] += unit_update / num_samples

        # Normalize updates to prevent explosion
        update_norm = torch.max(torch.abs(d_W))
        if update_norm > self.precision:
            d_W = d_W / update_norm

        return d_W
>>>>>>> ebcf908a


class OjasRule(LearningRule):
    name: str = "OjasRule"
    requires_grad: bool = False

    def __init__(self, learning_rate=0.1, normalize_kwargs={"dim": 0}):
        super().__init__()
        self.learning_rate = learning_rate
        self.normalize_kwargs = normalize_kwargs
        if normalize_kwargs is not None:
            self.normalize_fcn = lambda x: torch.nn.functional.normalize(
                x, **normalize_kwargs
            )
        else:
            self.normalize_fcn = lambda x: x

    def __str__(self):
        return f"OjasRule(learning_rate={self.learning_rate}, normalize_kwargs={self.normalize_kwargs})"

    def init_layers(self, layer):
        if hasattr(layer, "weight"):
            layer.weight.data.normal_(mean=0.0, std=1.0)

    @torch.no_grad()
    def update(self, module, args, kwargs, output):
        if not module.training:
            return None
        if not args or len(args) == 0 or output is None:
            return None
        inputs = args[0]
        if hasattr(module, "kernel_size") and isinstance(
            module.kernel_size, (list, tuple)
        ):
            ndims = len(module.kernel_size)
            # d_W = Y*(X - Y*W)
            # Extract patches for convolutional layers
            X = extract_kernel_patches(
                inputs,
                module.in_channels,
                module.kernel_size,
                module.stride,
                module.dilation,
            )  # = c1 x 3 x3 x N
            Y = extract_image_patches(output, module.out_channels, ndims)  # = c2 x N
            W = module.weight.data  # = c2 x c1 x 3 x 3 x 3
            if ndims == 2:
                W = W.permute(1, 2, 3, 0)
            if ndims == 3:
                W = W.permute(1, 2, 3, 4, 0)
            elif ndims == 4:
                W = W.permute(1, 2, 3, 4, 5, 0)

            d_W = (X - W @ Y) @ Y.T  # = c1 x 3 x 3 x 3 x c2
            if ndims == 2:
                d_W = d_W.permute(3, 0, 1, 2)
            if ndims == 3:
                d_W = d_W.permute(4, 0, 1, 2, 3)
            elif ndims == 4:
                d_W = d_W.permute(5, 0, 1, 2, 3, 4)

            d_W = self.normalize_fcn(d_W)
            module.weight.data += d_W * self.learning_rate
        else:
            # Linear or non-conv layers
            # Oja's rule: d_W = Y*(X - Y*W)
            # For linear layer: W is (out_features, in_features), X is (batch, in_features), Y is (batch, out_features)
            Y = output  # (batch, out_features)
            X = inputs  # (batch, in_features)
            W = module.weight.data  # (out_features, in_features)

            # Calculate X - Y @ W where Y @ W has shape (batch, in_features)
            # Then multiply by Y.T to get shape (in_features, out_features)
            # Finally transpose to get (out_features, in_features) to match W
            d_W = Y.T @ (X - Y @ W)  # (out_features, in_features)

            d_W = self.normalize_fcn(d_W)
            module.weight.data += d_W * self.learning_rate
        return None


def extract_kernel_patches(x, channels, kernel_size, stride, dilation, padding=0):
    # TODO: implement dilation and padding
    #   does the order in which the patches are returned matter?
    # [b, c, h, w] OR [b, c, d, h, w] OR [b, c, t, d, h, w]

    # Extract patches
    d = 2
    patches = x
    for k, s in zip(kernel_size, stride):
        patches = patches.unfold(d, k, s)
        d += 1

    if len(kernel_size) == 2:
        patches = patches.permute(1, 4, 5, 0, 2, 3).contiguous()
    if len(kernel_size) == 3:
        patches = patches.permute(1, 5, 6, 7, 0, 2, 3, 4).contiguous()
    elif len(kernel_size) == 4:
        patches = patches.permute(1, 6, 7, 8, 9, 0, 2, 3, 4, 5).contiguous()

    return patches.view(channels, *kernel_size, -1)


def extract_image_patches(x, channels, ndims):
    #   does the order in which the patches are returned matter?
    # [b, c, h, w] OR [b, c, d, h, w] OR [b, c, t, d, h, w]

    if ndims == 2:
        x = x.permute(1, 0, 2, 3).contiguous()
    if ndims == 3:
        x = x.permute(1, 0, 2, 3, 4).contiguous()
    elif ndims == 4:
        x = x.permute(1, 0, 2, 3, 4, 5).contiguous()

    return x.view(channels, -1)


def _add_learning_parts(
    model, rule: LearningRule, hook: torch.utils.hooks.RemovableHandle | list
):
    # Ensure hooks is always a list
    if not hasattr(model, "learning_hooks") or not isinstance(
        model.learning_hooks, list
    ):
        model.learning_hooks = []
    if not hasattr(model, "learning_rules") or not isinstance(
        model.learning_rules, list
    ):
        model.learning_rules = []

    if isinstance(hook, list):
        model.learning_hooks.extend(hook)
    else:
        model.learning_hooks.append(hook)
    model.learning_rules.append(rule)


def convert_to_bio(model: LeibNet, learning_rule: LearningRule, init_layers=True):
    """Converts a LeibNet model to use local bio-inspired learning rules.

    Args:
        model (LeibNet): Initial LeibNet model to convert.
        learning_rule (LearningRule): Learning rule to apply to the model. Can be `HebbsRule`, `KrotovsRule` or `OjasRule`.
        learning_rate (float, optional): Learning rate for the learning rule. Defaults to 1.0.
        init_layers (bool, optional): Whether to initialize the model's layers. Defaults to True. This will discard existing weights.

    Returns:
        LeibNet: Model with local learning rules applied in forward hooks.
    """

    hook = learning_rule.update

    hooks = []
    for module in model.modules():
        if hasattr(module, "weight"):
            hooks.append(module.register_forward_hook(hook, with_kwargs=True))
            if init_layers:
                if hasattr(learning_rule, "init_layers"):
                    learning_rule.init_layers(module)
                else:
                    torch.nn.init.sparse_(module.weight, sparsity=0.5)
            module.weight.requires_grad = learning_rule.requires_grad
            _add_learning_parts(module, learning_rule, hooks[-1])

    _add_learning_parts(model, learning_rule, hooks)
    model.requires_grad_(learning_rule.requires_grad)

    return model


def convert_to_backprop(model: LeibNet):
    """Converts a LeibNet model to use backpropagation for training.

    Args:
        model (LeibNet): Initial LeibNet model to convert.

    Returns:
        LeibNet: Model with backpropagation applied in forward hooks.
    """

    for module in model.modules():
        if hasattr(module, "weight"):
            module.weight.requires_grad = True

    try:
        for hook in model.learning_hooks:
            hook.remove()
    except AttributeError:
        UserWarning(
            "Model does not have learning hooks. It is already using backpropagation."
        )

    return model


# # # %%
# from leibnetz.nets import build_unet

# unet = build_unet()
# inputs = unet.get_example_inputs()["input"]
# batch_size = 2
# inputs = torch.cat(
#     [
#         inputs,
#     ]
#     * batch_size,
#     dim=0,
# )
# for module in unet.modules():
#     if hasattr(module, "weight"):
#         break
# output = module(inputs)
# X = extract_kernel_patches(
#     inputs, module.in_channels, module.kernel_size, module.stride, module.dilation
# )
# Y = extract_image_patches(output, module.out_channels, len(module.kernel_size))
# W = module.weight  # == c2 x c1 x 3 x 3 x 3
# print(X.shape)
# print(Y.shape)
# # d_W = Y*(X - Y*W)
# (X - (W.permute(1, 2, 3, 4, 0) @ Y))  # == c1 x 3 x 3 x 3 x N
# ((X - (W.permute(1, 2, 3, 4, 0) @ Y)) @ Y.T).permute(
#     4, 0, 1, 2, 3
# )  # == c2 x c1 x 3 x 3 x 3
# # %%
# from leibnetz.nets import build_unet

# unet = build_unet()
# model = convert_to_bio(unet, OjasRule())
# batch = model(model.get_example_inputs())
# # %%
# %%<|MERGE_RESOLUTION|>--- conflicted
+++ resolved
@@ -194,39 +194,6 @@
 
     @torch.no_grad()
     def update(self, module, args, kwargs, output):
-<<<<<<< HEAD
-        pass
-        # if module.training:
-        #     with torch.no_grad():
-        #         inputs = args[0]
-        #         N = inputs.shape[0]
-        #         weights = module.weight
-        #         num_hidden_units = weights.shape[0]
-        #         k = int(self.k_ratio * num_hidden_units)
-        #         if hasattr(module, "kernel_size"):
-        #             ndims = len(module.kernel_size)
-
-        #             # Extract patches for convolutional layers
-        #             X = extract_kernel_patches(
-        #                 inputs,
-        #                 module.in_channels,
-        #                 module.kernel_size,
-        #                 module.stride,
-        #                 module.dilation,
-        #             )  # = c1 x 3 x 3 x 3 x N
-
-        #             input_size = X.shape[-1]
-
-        #             # Calculate overlap for each hidden unit and input sample
-        #             tot_input = torch.tensordot(
-        #                 torch.sign(weights) * torch.abs(weights) ** (self.norm - 1), X
-        #             )
-
-        #             # Get the top k activations for each input sample (hidden units ranked per input sample)
-        #             _, indices = torch.topk(tot_input, k=k, dim=0)
-
-        #             # Apply the activation function for each input sample
-=======
         if not module.training or not args or len(args) == 0:
             return None
         inputs = args[0]
@@ -371,7 +338,6 @@
             d_W = d_W / update_norm
 
         return d_W
->>>>>>> ebcf908a
 
 
 class OjasRule(LearningRule):
